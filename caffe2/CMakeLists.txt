--- conflicted
+++ resolved
@@ -175,11 +175,7 @@
 if(BUILD_SPLIT_CUDA)
   # Splitting the source files that'll be in torch_cuda between torch_cuda_cu and torch_cuda_cpp
   foreach(tmp ${Caffe2_GPU_SRCS})
-<<<<<<< HEAD
-    if("${tmp}" MATCHES "(.*aten.*\\.cu|.*(b|B)las.*|.*((s|S)olver|Register.*CUDA|Legacy|THC|TensorShapeCUDA|ReduceOps|Equal).*\\.cpp)" AND NOT "${tmp}" MATCHES ".*(THC((CachingHost)?Allocator|General)).*")
-=======
-    if("${tmp}" MATCHES "(.*aten.*\\.cu|.*(b|B)las.*|.*((s|S)olver|Register.*CUDA|Legacy|THC|TensorShapeCUDA|BatchLinearAlgebra).*\\.cpp)" AND NOT "${tmp}" MATCHES ".*(THC((CachingHost)?Allocator|General)).*")
->>>>>>> c22de79f
+    if("${tmp}" MATCHES "(.*aten.*\\.cu|.*(b|B)las.*|.*((s|S)olver|Register.*CUDA|Legacy|THC|TensorShapeCUDA|BatchLinearAlgebra|ReduceOps|Equal).*\\.cpp)" AND NOT "${tmp}" MATCHES ".*(THC((CachingHost)?Allocator|General)).*")
       # Currently, torch_cuda_cu will have all the .cu files in aten, as well as some others that depend on those files
       list(APPEND Caffe2_GPU_SRCS_CU ${tmp})
     else()
