--- conflicted
+++ resolved
@@ -702,7 +702,6 @@
   AT_ASSERT(actual_result.equal(expected_result));
 }
 
-<<<<<<< HEAD
 TEST(LiteInterpreterTest, BackPortToVersionByteCodeModelV4ToV3) {
   std::string filePath(__FILE__);
   auto test_model_file_v4 =
@@ -710,14 +709,13 @@
   test_model_file_v4.append("script_module_v4.ptl");
 
   // Load check in model: script_module_v4.ptl
-  auto from_version =
-      torch::jit::_get_model_bytecode_version(test_model_file_v4);
+  auto from_version = mobile::_get_model_bytecode_version(test_model_file_v4);
   AT_ASSERT(from_version == 4);
 
   // Backport script_module_v5.ptl to an older version
   std::ostringstream oss;
   const int64_t to_version_3 = 3;
-  bool backPortSuccess = torch::jit::_backport_to_version_for_mobile(
+  bool backPortSuccess = mobile::_backport_to_version_for_mobile(
       test_model_file_v4, oss, to_version_3);
   AT_ASSERT(!backPortSuccess);
 }
@@ -729,20 +727,19 @@
   test_model_file_v5.append("script_module_v5.ptl");
 
   // Load check in model: script_module_v5.ptl
-  auto from_version =
-      torch::jit::_get_model_bytecode_version(test_model_file_v5);
+  auto from_version = mobile::_get_model_bytecode_version(test_model_file_v5);
   AT_ASSERT(from_version == 5);
 
   // Backport script_module_v5.ptl to an older version
   std::ostringstream oss;
   const int64_t to_version_4 = 4;
-  bool backPortSuccess = torch::jit::_backport_to_version_for_mobile(
+  bool backPortSuccess = mobile::_backport_to_version_for_mobile(
       test_model_file_v5, oss, to_version_4);
   AT_ASSERT(backPortSuccess);
 
   // Check backport model version
   std::istringstream iss(oss.str());
-  auto backport_version = torch::jit::_get_model_bytecode_version(iss);
+  auto backport_version = mobile::_get_model_bytecode_version(iss);
   AT_ASSERT(backport_version == 4);
   std::cout << "backport version: " << backport_version;
 
@@ -755,9 +752,7 @@
   AT_ASSERT(compare_tensor(actual_result, expected_result));
 }
 
-=======
-// NOLINTNEXTLINE(cppcoreguidelines-avoid-non-const-global-variables)
->>>>>>> b3b8a1aa
+// NOLINTNEXTLINE(cppcoreguidelines-avoid-non-const-global-variables)
 TEST(LiteInterpreterTest, SequentialModuleInfo) {
   Module a("A");
   a.define(R"JIT(
