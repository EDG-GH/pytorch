--- conflicted
+++ resolved
@@ -32,6 +32,7 @@
 
     def _model_to_graph(self, model, input,
                         do_constant_folding=True,
+                        example_outputs=None,
                         training=TrainingMode.EVAL,
                         operator_export_type=OperatorExportTypes.ONNX,
                         input_names=None,
@@ -48,6 +49,7 @@
                                                               _disable_torch_constant_prop=True,
                                                               operator_export_type=operator_export_type,
                                                               training=training,
+                                                              example_outputs=example_outputs,
                                                               input_names=input_names,
                                                               dynamic_axes=dynamic_axes)
         _set_onnx_shape_inference(True)
@@ -114,19 +116,11 @@
         example_output = model(input_t, n)
 
         with self.assertRaises(RuntimeError):
-<<<<<<< HEAD
-            torch.onnx._export(model,
-                               (input_t,),
-                               "test.onnx",
-                               opset_version=self.opset_version,
-                               example_outputs=[example_output])
-=======
             torch.onnx.export(model,
                               (input_t, n),
                               "test.onnx",
                               opset_version=self.opset_version,
                               example_outputs=[example_output])
->>>>>>> a698fea8
 
     def test_constant_fold_transpose(self):
         class TransposeModule(torch.nn.Module):
@@ -726,8 +720,9 @@
         q_model = torch.quantization.convert(q_model, inplace=False)
 
         q_model.eval()
-
-        graph, _, __ = self._model_to_graph(q_model, pt_inputs,
+        output = q_model(*pt_inputs)
+
+        graph, _, __ = self._model_to_graph(q_model, pt_inputs, example_outputs=output,
                                             operator_export_type=OperatorExportTypes.ONNX_FALLTHROUGH,
                                             input_names=['pt_inputs'],
                                             dynamic_axes={'pt_inputs': [0, 1, 2, 3]})
@@ -754,8 +749,9 @@
 
         x = torch.tensor([2])
         model = PrimModule()
+        output = model(x)
         model.eval()
-        graph, _, __ = self._model_to_graph(model, (x,),
+        graph, _, __ = self._model_to_graph(model, (x,), example_outputs=output,
                                             operator_export_type=OperatorExportTypes.ONNX_FALLTHROUGH,
                                             input_names=['x'], dynamic_axes={'x': [0]})
         iter = graph.nodes()
@@ -818,9 +814,10 @@
 
         model = torch.jit.script(MyModule())
         x = torch.randn(10, 3, 128, 128)
-        _set_opset_version(self.opset_version)
-        _set_operator_export_type(OperatorExportTypes.ONNX)
-        graph, _, __ = self._model_to_graph(model, (x,), do_constant_folding=True,
+        example_outputs = model(x)
+        _set_opset_version(self.opset_version)
+        _set_operator_export_type(OperatorExportTypes.ONNX)
+        graph, _, __ = self._model_to_graph(model, (x,), do_constant_folding=True, example_outputs=example_outputs,
                                             operator_export_type=OperatorExportTypes.ONNX,
                                             training=torch.onnx.TrainingMode.TRAINING,
                                             input_names=['x'], dynamic_axes={'x': [0, 1, 2, 3]})
