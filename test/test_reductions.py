--- conflicted
+++ resolved
@@ -9,16 +9,11 @@
 import warnings
 
 from torch._six import inf, nan
-<<<<<<< HEAD
-from torch.testing import (
-    integral_types_and, floating_and_complex_types_and, get_all_dtypes, make_tensor)
-=======
 from torch.testing import make_tensor
 from torch.testing._internal.common_dtype import (
     get_all_dtypes, get_all_math_dtypes, get_all_int_dtypes, get_all_complex_dtypes, get_all_fp_dtypes,
     integral_types_and, floating_and_complex_types_and
 )
->>>>>>> 88ae0e98
 from torch.testing._internal.common_utils import (
     TestCase, run_tests, skipIfNoSciPy, slowTest, torch_to_numpy_dtype_dict,
     IS_WINDOWS)
