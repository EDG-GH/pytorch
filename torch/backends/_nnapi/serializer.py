--- conflicted
+++ resolved
@@ -813,13 +813,8 @@
             self.add_qadd(node, NNAPI_OperationCode.ADD, NNAPI_FuseCode.FUSED_NONE),
         "quantized::add_relu": lambda self, node:
             self.add_qadd(node, NNAPI_OperationCode.ADD, NNAPI_FuseCode.FUSED_RELU),
-<<<<<<< HEAD
-        "quantized::add_scalar": lambda self, node:
-            self.add_qscalar(node),
         "quantized::mul": lambda self, node:
             self.add_qadd(node, NNAPI_OperationCode.MUL, NNAPI_FuseCode.FUSED_NONE),
-=======
->>>>>>> 7b8373b5
     }
 
     def add_node(self, node):
