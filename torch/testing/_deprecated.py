"""This module exists since the `torch.testing` exposed a lot of stuff that shouldn't have been public. Although this
was never documented anywhere, some other internal FB projects as well as downstream OSS projects might use this. Thus,
we don't internalize without warning, but still go through a deprecation cycle.
"""

import functools
import warnings
from typing import Any, Callable, Dict, Optional, Tuple, Union

import torch

from . import _legacy


__all__ = [
    "rand",
    "randn",
    "assert_allclose",
    "get_all_device_types",
]


def warn_deprecated(instructions: Union[str, Callable[[str, Tuple[Any, ...], Dict[str, Any], Any], str]]) -> Callable:
    def outer_wrapper(fn: Callable) -> Callable:
        name = fn.__name__
        head = f"torch.testing.{name}() is deprecated and will be removed in a future release. "

        @functools.wraps(fn)
        def inner_wrapper(*args: Any, **kwargs: Any) -> Any:
            return_value = fn(*args, **kwargs)
            tail = instructions(name, args, kwargs, return_value) if callable(instructions) else instructions
            msg = (head + tail).strip()
            warnings.warn(msg, FutureWarning)
            return return_value

        return inner_wrapper

    return outer_wrapper


rand = warn_deprecated("Use torch.rand instead.")(torch.rand)
randn = warn_deprecated("Use torch.randn instead.")(torch.randn)


_DTYPE_PRECISIONS = {
    torch.float16: (1e-3, 1e-3),
    torch.float32: (1e-4, 1e-5),
    torch.float64: (1e-5, 1e-8),
}


def _get_default_rtol_and_atol(actual: torch.Tensor, expected: torch.Tensor) -> Tuple[float, float]:
    actual_rtol, actual_atol = _DTYPE_PRECISIONS.get(actual.dtype, (0.0, 0.0))
    expected_rtol, expected_atol = _DTYPE_PRECISIONS.get(expected.dtype, (0.0, 0.0))
    return max(actual_rtol, expected_rtol), max(actual_atol, expected_atol)


# TODO: include the deprecation as soon as torch.testing.assert_close is stable
# @warn_deprecated(
#     "Use torch.testing.assert_close instead. "
#     "For detailed upgrade instructions see https://github.com/pytorch/pytorch/issues/61844."
# )
def assert_allclose(
    actual: Any,
    expected: Any,
    rtol: Optional[float] = None,
    atol: Optional[float] = None,
    equal_nan: bool = True,
    msg: str = "",
) -> None:
    if not isinstance(actual, torch.Tensor):
        actual = torch.tensor(actual)
    if not isinstance(expected, torch.Tensor):
        expected = torch.tensor(expected, dtype=actual.dtype)

    if rtol is None and atol is None:
        rtol, atol = _get_default_rtol_and_atol(actual, expected)

    torch.testing.assert_close(
        actual,
        expected,
        rtol=rtol,
        atol=atol,
        equal_nan=equal_nan,
        check_device=True,
        check_dtype=False,
        check_stride=False,
        check_is_coalesced=False,
        msg=msg or None,
    )


<<<<<<< HEAD
for name in _legacy.__all_dtype_getters__:
    fn = getattr(_legacy, name)

    if name == "get_all_math_dtypes":
        instructions = (
            f"For CUDA devices, the call can be replaced with {fn('cuda')}. "
            f"For all other devices, it can be replaced with {fn('cpu')}."
        )
    else:
        instructions = f"The unparametrized call can be replaced with {fn()}"

    globals()[name] = warn_deprecated(instructions)(fn)
    __all__.append(name)


instructions = "The call can be replaced by ['cpu', 'cuda'] if torch.cuda.is_available() else ['cpu']"
get_all_device_types = warn_deprecated(instructions)(_legacy.get_all_device_types)
=======
def _dtype_getter_instructions(name: str, args: Tuple[Any], kwargs: Dict[str, Any], return_value: Any) -> str:
    return f"This call to {name}(...) can be replaced with {return_value}."


# We iterate over all public dtype getters and expose them here with an added deprecation warning
for name in _dtype_getters.__all__:
    if name.startswith("_"):
        continue
    fn = getattr(_dtype_getters, name)

    globals()[name] = warn_deprecated(_dtype_getter_instructions)(fn)
    __all__.append(name)
>>>>>>> 1e05a163
<|MERGE_RESOLUTION|>--- conflicted
+++ resolved
@@ -90,35 +90,15 @@
     )
 
 
-<<<<<<< HEAD
+# We iterate over all dtype getters and expose them here with an added deprecation warning
 for name in _legacy.__all_dtype_getters__:
     fn = getattr(_legacy, name)
-
-    if name == "get_all_math_dtypes":
-        instructions = (
-            f"For CUDA devices, the call can be replaced with {fn('cuda')}. "
-            f"For all other devices, it can be replaced with {fn('cpu')}."
-        )
-    else:
-        instructions = f"The unparametrized call can be replaced with {fn()}"
-
+    instructions = (
+        lambda name, args, kwargs, return_value: f"This call to {name}(...) can be replaced with {return_value}."
+    )
     globals()[name] = warn_deprecated(instructions)(fn)
     __all__.append(name)
 
 
-instructions = "The call can be replaced by ['cpu', 'cuda'] if torch.cuda.is_available() else ['cpu']"
-get_all_device_types = warn_deprecated(instructions)(_legacy.get_all_device_types)
-=======
-def _dtype_getter_instructions(name: str, args: Tuple[Any], kwargs: Dict[str, Any], return_value: Any) -> str:
-    return f"This call to {name}(...) can be replaced with {return_value}."
-
-
-# We iterate over all public dtype getters and expose them here with an added deprecation warning
-for name in _dtype_getters.__all__:
-    if name.startswith("_"):
-        continue
-    fn = getattr(_dtype_getters, name)
-
-    globals()[name] = warn_deprecated(_dtype_getter_instructions)(fn)
-    __all__.append(name)
->>>>>>> 1e05a163
+instructions = lambda name, args, kwargs, return_value: f"This call can be replaced with {return_value}."  # noqa: E731
+get_all_device_types = warn_deprecated(instructions)(_legacy.get_all_device_types)