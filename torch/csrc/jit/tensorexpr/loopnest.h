--- conflicted
+++ resolved
@@ -546,24 +546,16 @@
   const std::unordered_set<BufPtr> getOutputBufs() const {
     return output_bufs_;
   }
-<<<<<<< HEAD
-  const std::unordered_set<BufPtr> getIntermediateBufs() const;
-=======
   std::unordered_set<BufPtr> getIntermediateBufs() const;
->>>>>>> 1aecfc02
 
  private:
   void initialize(
       const std::vector<Tensor>& output_tensors,
       const std::vector<Tensor>& tensors_to_compute);
-<<<<<<< HEAD
-  StmtPtr insertAllocFree(StmtPtr stmt);
-=======
   StmtPtr insertAllocFree(
       StmtPtr stmt,
       const c10::optional<std::unordered_set<BufPtr>>& interm_bufs =
           c10::nullopt);
->>>>>>> 1aecfc02
 
   StmtPtr root_stmt_;
 
