--- conflicted
+++ resolved
@@ -93,13 +93,10 @@
         }
         return mutable_types;
       }
-<<<<<<< HEAD
-=======
       case TypeKind::OptionalType: {
         auto inner = type->castRaw<OptionalType>()->getElementType();
         return mapTypeToAliasTypeSet(inner);
       }
->>>>>>> 604e8859
       case TypeKind::AnyType:
         return {AliasTypeSet{type}};
       case TypeKind::FutureType: {
@@ -1135,12 +1132,8 @@
     bool expected_kind = false;
     for (auto kind : {from->type()->kind(), to->type()->kind()}) {
       expected_kind = expected_kind ||
-<<<<<<< HEAD
-          (kind == TypeKind::FutureType || kind == TypeKind::TupleType ||
-=======
           (kind == TypeKind::OptionalType || kind == TypeKind::FutureType ||
            kind == TypeKind::TupleType ||
->>>>>>> 604e8859
            kind == TypeKind::UnionType) // immutable type containers
           || kind == TypeKind::AnyType;
     }
