#pragma once

#include <c10/util/FunctionRef.h>
#include <c10/util/MaybeOwned.h>
#include <c10/util/SmallVector.h>
#include <c10/util/TypeCast.h>
#include <ATen/core/Range.h>
#include <bitset>
#include <ATen/NamedTensorUtils.h>
#include <ATen/TensorMeta.h>

// TensorIterator is a helper class for element-wise operations, such as
// arithmetic, comparisons, and trigonometric functions. It handles
// broadcasting and type conversions of operands.
//
// This is inspired by NumPy's Array Iterator API (NpyIter).
//
// The files Loops.h and Loops.cuh provide functions to build kernels that
// use TensorIterator.
//
// Example:
//
//   auto iter = TensorIteratorConfig()
//     .add_output(output)
//     .add_input(input)
//     .build()
//
// [MyKernel.cpp / MyKernel.cu]
//   cpu_kernel(iter, [](float a, float b) {
//     return a + b;
//   });
//
//   gpu_kernel(iter, []GPU_LAMBDA(float a, float b) -> float {
//     return a + b;
//   });
//
// Note [Order of Construction]
// ~~~~~~~~~~~~~~~~~~~~~~~~~~~~~~
// When setting up the tensor iterator configuration, the output Tensors
// have to be added first via TensorIteratorConfig::add_owned_output(at::Tensor).
// After adding all outputs, the inputs can be added via
// TensorIteratorConfig::add_owned_input(at::Tensor).
// Adding another output after inputs have been added will rise an exception.
//
// Note [Common Dtype Computation]
// ~~~~~~~~~~~~~~~~~~~~~~~~~~~~~~
// Some operations have a natural notion of a "common dtype" or
//   "computation dtype" where all inputs are cast to one dtype, the
//   operation is performed, and then the results are cast to all outputs.
//
// TensorIterator infers a common dtype if all inputs have the same dtype,
//   and it computes one using type promotion rules on its inputs if
//   promote_inputs_to_common_dtype_ is true. Attempting to query
//   a common dtype otherwise will throw an exception.
//
// Note that the outputs are not considered when computing a common dtype.

namespace at {

namespace internal {
// This parameter is heuristically chosen to determine the minimum number of
// work that warrants parallelism. For example, when summing an array, it is
// deemed inefficient to parallelise over arrays shorter than 32768. Further,
// no parallel algorithm (such as parallel_reduce) should split work into
// smaller than GRAIN_SIZE chunks.
constexpr int64_t GRAIN_SIZE = 32768;
} // namespace internal

struct DimCounter {
  DimCounter(IntArrayRef shape, Range range);

  void increment(const std::array<int64_t, 2>& step);
  bool is_done() const;
  std::array<int64_t, 2> max_2d_step() const;

  IntArrayRef shape;
  Range range;
  DimVector values;
  int64_t offset;
};

struct TORCH_API OperandInfo {
  using StrideVector = SmallVector<int64_t, 6>;
  OperandInfo() {}
  C10_ALWAYS_INLINE explicit OperandInfo(c10::MaybeOwned<Tensor>&& t) : tensor(std::move(t)) {
    if (tensor->defined()) {
      device = tensor->device();
      target_dtype = tensor->scalar_type();
      current_dtype = target_dtype;
    }
    validate();
  }

  C10_ALWAYS_INLINE ~OperandInfo() = default;

  /// Stride after broadcasting. The stride is in bytes, not number of elements.
  StrideVector stride_bytes;

  /// The tensor operand. Note that the strides, data pointer, and
  /// other attributes may differ due to dimension reordering and
  /// coalescing.
  c10::MaybeOwned<Tensor> tensor;

  // Save the original tensor operand in cases when an output is modified
  // (e.g. if dtype is changed)
  c10::MaybeOwned<Tensor> original_tensor = c10::MaybeOwned<Tensor>::owned(c10::in_place);

  /// The desired device and type for the operand. For inputs, this specifies that
  /// the input should be converted to this type if necessary. For outputs, this
  /// specifies which type to allocate. target_dtype and device are initialized with the dtype and device of the tensor
  /// but during type promotion target_dtype value can become different from tensor's dtype
  /// also, during type promotion target_dtype and device can be set for an undefined tensor so that tensor can be properly
  /// constructed later.
  Device device = kCPU;
  ScalarType target_dtype = ScalarType::Undefined;
  // Caches dtype of the tensor, because scalar_type is an expensive operation
  // If dtype of the tensor is changed (e.g. as a result of type promotion or in allocate_outputs), this
  //value should be changed too.
  ScalarType current_dtype = ScalarType::Undefined;

  bool is_type_defined() const { return target_dtype != ScalarType::Undefined; }
  TensorOptions options() const {
    return TensorOptions(target_dtype).device(device);
  }

  /// The data pointer. This may be different from tensor->data_ptr() if the
  /// iterator is split.
  void* data = nullptr;

  bool is_output = false;

  bool will_resize = false;

  bool is_read_write = false;

  void validate() {
    TORCH_CHECK(
        !tensor->defined() || tensor->layout() == kStrided,
        "unsupported tensor layout: ", tensor->layout());
  }
};

struct SplitUntil32Bit;

enum class FastSetupType : uint8_t {
  NONE,
  CONTIGUOUS,
  CHANNELS_LAST,
  NON_OVERLAPPING_DENSE
};

class TensorIteratorConfig;
struct TensorIterator;

struct TORCH_API TensorIteratorBase : public impl::MetaBase {
  using DimMask = std::bitset<64>;
  using PtrVector = SmallVector<char*, 4>;
  using StrideVector = SmallVector<int64_t, 6>;

  TensorIteratorBase();
  void build(TensorIteratorConfig&);

  // The inner-loop function operates on the fastest moving dimension. It
  // implements element-wise operations in terms of 1-d strided tensors.
  //
  // Arguments:
  //  data: data pointers for each operand (length `ntensors`)
  //  strides: stride for each operand (length `ntensors`)
  //  size: size of inner loop
  //
  // The `size` often matches shape[0], but may be smaller due to
  // parallelization of the inner loop.
  using loop2d_t = c10::function_ref<void(char** data, const int64_t* strides, int64_t size0, int64_t size1)>;

  using loop_subiter_t = c10::function_ref<void(TensorIteratorBase& subiter)>;

  void foreach_reduced_elt(loop_subiter_t loop, bool parallelize=true);

  int ndim() const { return shape_.size(); }
  IntArrayRef shape() const { return shape_; }
  int64_t numel() const;
  int ntensors() const { return operands_.size(); }
  int noutputs() const { return num_outputs_; }
  int ninputs() const { return ntensors() - noutputs(); }
  IntArrayRef view_offsets() const { return view_offsets_; }

  /// number of elements in the output operand. this is the same as numel() for
  /// operations that are not reductions.
  int64_t num_output_elements() const;

  /// number of reduced dimensions in a reduction operation
  int num_reduce_dims() const;

  /// 1-dimensional iteration and no buffering or type conversion
  bool is_trivial_1d() const;
  /// Reducible to 1-dimensional and all operands are contiguous
  bool is_contiguous() const;
  bool is_dim_reduced(int dim) const;

  /// Accessors for each operand
  IntArrayRef strides(int arg) const { return operands_[arg].stride_bytes; }
  void* data_ptr(int arg) const;
  ScalarType dtype(int arg=0) const { return operands_[arg].current_dtype; }
  ScalarType common_dtype() const {
    TORCH_INTERNAL_ASSERT(common_dtype_ != ScalarType::Undefined, "Queried for invalid common dtype!");
    return common_dtype_;
  }
  ScalarType input_dtype(int arg=0) const { return operands_[num_outputs_ + arg].current_dtype; }
  Device device(int arg=0) const { return operands_[arg].device; }
  DeviceType device_type(int arg=0) const { return device(arg).type(); }
  int64_t element_size(int arg) const { return elementSize(dtype(arg)); }
  bool is_scalar(int arg) const;
  bool is_cpu_scalar(int arg) const;

  const Tensor& tensor(int arg) const { return *operands_[arg].tensor; }

  const Tensor& output(int arg=0) const {
    AT_ASSERT(arg < num_outputs_);
    return *operands_[arg].tensor;
  }

  // Copies from temporary outputs back to the original outputs
  // NOTE: only used on CPU
  void cast_outputs();

  Tensor input(int arg=0) const {
    AT_ASSERT(arg >= 0 && arg < ntensors() - num_outputs_);
    return *operands_[num_outputs_ + arg].tensor;
  }

  /// Removes an operand from this iterator
  void remove_operand(int arg);
  /// Shrinks an iterated dimension
  void narrow(int dim, int64_t start, int64_t size);
  /// Narrows every dim after and including `start_dim` to size one.
  void select_all_keeping_dim(int start_dim, IntArrayRef starts);
  /// Replaces the data pointer for the operand at index `arg`.
  /// The new pointer should have the same sizes, strides and dtype as the
  /// original
  void unsafe_replace_operand(int arg, void* data);

  /// Splits this TensorIterator into two iterators. Together they iterate over
  /// the entire operation. Used by `with_32bit_indexing()`.
  std::unique_ptr<TensorIterator> split(int dim);

  /// Returns the dimension with the largest extent: (size[dim]-1) * stride[dim]
  int get_dim_to_split() const;

  template <typename T>
  T scalar_value(int arg) {
    auto& op = operands_[arg];
    return c10::fetch_and_cast<T>(op.tensor->scalar_type(), op.data);
  }

private:
  template <typename loop1d_t>
  auto loop_2d_from_1d(const loop1d_t& loop) {
    return [loop, ntensor=ntensors()](
        char** base, const int64_t* strides, int64_t size0, int64_t size1) {
      PtrVector data(base, base + ntensor);
      const int64_t* outer_strides = &strides[ntensor];
      for (int64_t i = 0; i < size1; i++) {
        if (i > 0) {
          for (int64_t arg = 0; arg < ntensor; arg++) {
            data[arg] += outer_strides[arg];
          }
        }
        loop(data.data(), strides, size0);
      }
    };
  }

public:
  template <typename loop1d_t,
            std::enable_if_t<std::is_convertible<
              loop1d_t, c10::function_ref<void(char**, const int64_t* strides, int64_t size)>
            >::value, int> = 0>
  void for_each(loop1d_t loop, int64_t grain_size = at::internal::GRAIN_SIZE) {
    for_each(loop_2d_from_1d(loop), grain_size);
  }

  void for_each(loop2d_t loop, int64_t grain_size = at::internal::GRAIN_SIZE);

  void parallel_reduce(loop2d_t loop);

  template <typename loop1d_t,
            std::enable_if_t<std::is_convertible<
              loop1d_t, c10::function_ref<void(char**, const int64_t* strides, int64_t size)>
            >::value, int> = 0>
  void serial_for_each(loop1d_t loop, Range range) {
    serial_for_each(loop_2d_from_1d(loop), range);
  }

  void serial_for_each(loop2d_t loop, Range range) const;

  /// Create a strides array for a Tensor with shape of this iterator. The
  /// parameter `element_size` specifies the size of Tensor's data type in
  /// bytes (e.g. `4` for `float`)
  StrideVector compatible_stride(int element_size) const;

  /// Inverts the re-ordering done by reorder_dimensions. This can only be
  /// called *before* coalesce_dimensions() is called.
  DimVector invert_perm(IntArrayRef input) const;

  /// Reapply same re-ordering as it is done by reorder_dimensions. This can
  /// only be called *before* coalesce_dimensions() is called.
  DimVector apply_perm_and_mul(IntArrayRef input, int mul) const;

  /// Helper functions for CPU iteration
  StrideVector get_dim_strides(int dim) const;
  StrideVector get_strides() const;
  StrideVector get_inner_strides() const { return get_dim_strides(0); }
  PtrVector get_data_ptrs(ArrayRef<char*> base, IntArrayRef counter) const;
  PtrVector get_base_ptrs() const;

  /// true if the stride computation can use 32-bit arithmetic. Used by GPU kernels
  bool can_use_32bit_indexing() const;

  /// An "iteratable" object that recursively splits this iterator into sub-iterators
  /// that can use 32-bit indexing.
  SplitUntil32Bit with_32bit_indexing() const;

  /// If the kernel should accumulate into the output. Only relevant for CUDA
  /// reductions.
  bool should_accumulate() const { return accumulate_; }

  /// Whether this iterator produces the actual output,
  /// as opposed to something that will be accumulated further. Only relevant for
  /// CUDA reductions.
  bool is_final_output() const { return final_output_; }

  bool has_contiguous_first_dim() const {
    int num_tensors = ntensors();
    for (int i = 0; i < num_tensors; i++) {
      if (strides(i)[0] != element_size(i)) {
        return false;
      }
    }
    return true;
  }

  void set_output(int64_t output_idx, IntArrayRef sizes, IntArrayRef strides, TensorOptions options, DimnameList names) override;

#define TORCH_DISALLOW_TEMPORARIES_IMPL(methodname, maybestatic)                               \
  maybestatic void methodname(Tensor&& out, const Tensor& a, const Tensor& b) = delete; \
  maybestatic void methodname(const Tensor& out, Tensor&& a, const Tensor& b) = delete; \
  maybestatic void methodname(const Tensor& out, const Tensor& a, Tensor&& b) = delete; \
  maybestatic void methodname(Tensor&& out, Tensor&& a, const Tensor& b) = delete; \
  maybestatic void methodname(Tensor&& out, const Tensor& a, Tensor&& b) = delete; \
  maybestatic void methodname(const Tensor& out, Tensor&& a, Tensor&& b) = delete; \
  maybestatic void methodname(Tensor&& out, Tensor&& a, Tensor&& b) = delete;

#define TORCH_DISALLOW_TEMPORARIES(methodname) TORCH_DISALLOW_TEMPORARIES_IMPL(methodname,)

  void build_binary_float_op(const Tensor& out, const Tensor& a, const Tensor& b);
  void build_borrowing_binary_float_op(const Tensor& out, const Tensor& a, const Tensor& b);
  TORCH_DISALLOW_TEMPORARIES(build_borrowing_binary_float_op)
  void build_binary_op(const Tensor& out, const Tensor& a, const Tensor& b);
  void build_borrowing_binary_op(const Tensor& out, const Tensor& a, const Tensor& b);
  TORCH_DISALLOW_TEMPORARIES(build_borrowing_binary_op)
  void build_unary_float_op(const Tensor& out, const Tensor& a);
  void build_unary_op(const Tensor& out, const Tensor& a);

#undef TORCH_DISALLOW_TEMPORARIES
protected:
  // Mutable reference as it moves tensors out of TensorIteratorConfig
  void populate_operands(TensorIteratorConfig&);
  void mark_outputs();
  void mark_resize_outputs(const TensorIteratorConfig&);
  void compute_mem_overlaps(const TensorIteratorConfig&);
  void compute_shape(const TensorIteratorConfig&);
  void compute_strides(const TensorIteratorConfig&);
  void reorder_dimensions();
  void permute_dimensions(IntArrayRef perm);
  void compute_types(const TensorIteratorConfig&);
  ScalarType compute_common_dtype();
  void allocate_or_resize_outputs();
  bool fast_set_up(const TensorIteratorConfig&);
  FastSetupType compute_fast_setup_type(const TensorIteratorConfig&);
  void compute_names(const TensorIteratorConfig&);
  void propagate_names_to_outputs();
  void coalesce_dimensions();

protected:

  /// Records the "computation" shape of the output tensor. The computation
  /// shape is different from the regular shape in a few ways:
  ///
  ///   - The shape may be permuted (via permute_dimensions) so that we
  ///     process the dimensions in the most computationally efficient order
  ///     (rather than the logical order given to us by the users.)
  ///   - The shape may have adjacent dimensions collapsed (via
  ///     coalesce_dimensions) so that we minimize the number of
  ///     dimensions we have to explicitly iterate over.  For example,
  ///     a pointwise operation on a contiguous tensor "computationally"
  ///     consists of only a single dimension.
  ///
  /// In other words, the computation shape is the output shape as it
  /// actually matters for implementing the kernel, but not necessarily the
  /// output shape that the user will see in the end.
  ///
  /// The lifecycle of mutations to shape_ in TensorIterator:
  ///   - declare_static_shape() sets an initial shape explicitly
  ///     provided by user, otherwise
  ///   - compute_shape() computes the true (non-computational) shape
  ///     specified by the user.
  ///   - reorder_dimensions() reorders dimensions to improve coalescing.
  ///   - coalesce_dimensions() then coalesces adjacent dimensions when
  ///     possible.
  ///
  /// The shape may also be further modified if we create sub-TensorIterators,
  /// e.g., via narrow or select_all_keeping_dim.
  DimVector shape_;

  /// Temporarily records the permutation computed by reorder_dimensions.
  /// This permutation maps the computation output dimension (dim) to
  /// the original true output dimension (perm_[dim]).  It is used by
  /// invert_perm to undo the permutation.  After coalesce_dimensions is
  /// called, the permutation is no longer valid (as, in general, there
  /// is no permutation that will make computation dimensions to
  /// output dimensions); methods that manipulate perm_ are obligated
  /// to test that !has_coalesced_dimensions
  DimVector perm_;

  /// Has coalesce_dimensions() (or any moral equivalent, e.g., fast_build())
  /// been called?  This is SOLELY used to check validity of perm_.
  bool has_coalesced_dimensions_ = false;

  /// The index offsets into the original tensors for each dimension.
  /// This is only non-zero when you narrow() a TensorIterator (e.g.,
  /// when you make sub-TensorIterators).
  DimVector view_offsets_;

  /// The computed names of the output tensor.  Computed by compute_names()
  NameVector names_;

  /// The operands of the TensorIterator: both the inputs and outputs.  The
  /// outputs MUST come first in the operands_ list.  There is always an
  /// operand for each output of the TensorIterator, even if TensorIterator
  /// will ultimately be responsible for allocating the output; in those
  /// cases, tensor is simply undefined (and will be populated later
  /// during build()).
  ///
  /// This list is initially populated prior to build(), but build() mutates
  /// OperandInfo to populate more information.
  SmallVector<OperandInfo, 4> operands_;

  /// Number of outputs in operands_ (the length of the outputs prefix
  /// in operands_).
  int num_outputs_ = 0;

  /// Whether or not all operands have the same shape.  Having all the same
  /// shape affects whether or not the iterator is eligible for fast setup.
  bool all_ops_same_shape_ = false;

  /// The "computation" dtype of TensorIterator, specifying what the dtype
  /// we will do the internal computation in TensorIterator.  Typically,
  /// this matches the dtype of the output tensors, but not always!
  ScalarType common_dtype_ = ScalarType::Undefined;

  /// This is currently defined as kCPU, or the device of the first non-CPU
  /// tensor argument. See TensorIteratorBase::compute_types for details.
  Device common_device_ = kCPU;

  /// Set by split(), see should_accumulate() and is_final_output()
  bool accumulate_ = false;
  bool final_output_ = true;

  // From TensorIteratorConfig
  bool is_reduction_ = false;

  /// Set by populate_operands(), says if we're handling meta tensors
  bool is_meta_ = false;
};

struct TORCH_API TensorIterator final : public TensorIteratorBase {
  TensorIterator() : TensorIteratorBase() {}
  // Slicing is OK, TensorIterator guaranteed NOT to have any fields
  TensorIterator(const TensorIteratorBase& iter) : TensorIteratorBase(iter) {}

#define TORCH_DISALLOW_TEMPORARIES(methodname) TORCH_DISALLOW_TEMPORARIES_IMPL(methodname, static)

  static TensorIterator binary_float_op(Tensor& out, const Tensor& a, const Tensor& b);
  static TensorIterator binary_op(Tensor& out, const Tensor& a, const Tensor& b);
<<<<<<< HEAD
  static TensorIterator borrowing_binary_op(Tensor& out, const Tensor& a, const Tensor& b);
  static TensorIterator comparison_op(const Tensor& out, const Tensor& a, const Tensor& b);
=======
  static TensorIterator borrowing_binary_op(const Tensor& out, const Tensor& a, const Tensor& b);
  TORCH_DISALLOW_TEMPORARIES(borrowing_binary_op)
  static TensorIterator comparison_op(Tensor& out, const Tensor& a, const Tensor& b);
>>>>>>> b13b2e61
  static TensorIterator unary_op(Tensor& out, const Tensor& a);
  static TensorIterator unary_float_op(Tensor& out, const Tensor& a);
  static TensorIterator nullary_op(Tensor& out);
  static TensorIterator borrowing_nullary_op(const Tensor& out);
  static TensorIterator borrowing_nullary_op(Tensor&& out) = delete;
  static TensorIterator reduce_op(Tensor& out, const Tensor& a);
  static TensorIterator reduce_op(Tensor& out1, Tensor& out2, const Tensor& a);
#undef TORCH_DISALLOW_TEMPORARIES
#undef TORCH_DISALLOW_TEMPORARIES_IMPL

  const Tensor& maybe_get_output(int64_t output_idx) override;
  void set_output(int64_t output_idx, IntArrayRef sizes, IntArrayRef strides, TensorOptions options, DimnameList names) override;
};

class TORCH_API TensorIteratorConfig final {
public:
  friend struct TensorIteratorBase;
  friend struct TensorIterator;

  TensorIteratorConfig() {}

  C10_DISABLE_COPY_AND_ASSIGN(TensorIteratorConfig);

  /// Construction
  // Stores input/output Tensors without incrementing the reference count.
  // Important: the outputs have to be added before the inputs.
  TensorIteratorConfig& add_output(const Tensor& output) {
    return add_borrowed_output(output);
  }
  TensorIteratorConfig& add_input(const Tensor& input) {
    return add_borrowed_input(input);
  }

  // Borrowing from temporaries is unlikely to go well.
  TensorIteratorConfig& add_output(Tensor&& output) = delete;
  TensorIteratorConfig& add_input(Tensor&& input) = delete;

  // Stores input/output Tensors while incrementing the reference count.
  // Note that add_{in,out}put are nearly always what you
  // want, and the exception (adding an unnamed temporary) won't
  // compile.
  TensorIteratorConfig& add_owned_output(const Tensor& output);
  TensorIteratorConfig& add_owned_input(const Tensor& input);

  // Advanced API: stores input/output Tensors without incrementing
  // the reference count. The caller must ensure that these Tensors
  // live at least as long as this TensorIteratorConfig and any
  // TensorIteratorBase built from this TensorIteratorConfig.
  // Important: the outputs have to be added before the inputs.
  TensorIteratorConfig& add_borrowed_output(const Tensor& output);
  TensorIteratorConfig& add_borrowed_input(const Tensor& input);

  // Borrowing from temporaries is unlikely to go well.
  TensorIteratorConfig& add_borrowed_output(Tensor&& output) = delete;
  TensorIteratorConfig& add_borrowed_input(Tensor&& input) = delete;

  // Sets the check_mem_overlap_ flag, which is true by default.
  // If true, inputs are checked for partial overlap with the outputs and
  // outputs are checked for internal overlap (e.g. broadcasted views). An error
  // is raised if unacceptable overlap is detected.
  // If you're migrating an existing operator to using TensorIterator, please
  // consider if the previous implementation checked memory overlap. If it did
  // not, and if the operator is idempotent (for example, Tensor.fill_(0)), then
  // checking memory overlap is BC-breaking. Please don't check memory overlap
  // in that case.
  TensorIteratorConfig& set_check_mem_overlap(bool check_mem_overlap) {
    check_mem_overlap_ = check_mem_overlap;
    return *this;
  }

  // Sets the check_all_same_dtype_ flag, which is true by default
  // If true, checks that all inputs and defined outputs have the same dtype
  // Setting either of promote_inputs_to_common_dtype_
  //   or cast_common_dtype_to_outputs_ to true will set
  //   check_all_same_dtype_ to false.
  TensorIteratorConfig& check_all_same_dtype(const bool _check_all_same_dtype) {
    check_all_same_dtype_ = _check_all_same_dtype;
    return *this;
  }

  // Sets the check_all_same_device_ flag, which is true by default
  // If true, all operands must be on the same device, with the possible
  //   exception of CPU scalars, which can be passed to some CUDA kernels
  //   as kernel arguments.
  TensorIteratorConfig& check_all_same_device(const bool _check_all_same_device) {
    check_all_same_device_ = _check_all_same_device;
    return *this;
  }

  // Sets the enforce_safe_casting_to_output_ flag, which is false by default
  // If true, the iterator's "common dtype" must be computable
  //   (see the [Common Dtype Computation] note) and
  //   canCast(common dtype, output dtype) must be true for all outputs.
  TensorIteratorConfig& enforce_safe_casting_to_output(const bool _enforce_safe_casting_to_output) {
    enforce_safe_casting_to_output_ = _enforce_safe_casting_to_output;
    return *this;
  }

  // Sets the promote_inputs_to_common_dtype_ flag, which is false by default
  // If true, the iterator's "common dtype" is always computed (see the
  //   [Common Dtype Computation] note) and, on the CPU, temporary copies of
  //   the inputs in the common dtype are passed as the actual inputs to
  //   the operation.
  // Setting this flag to true sets check_all_same_dtype_ to false.
  TensorIteratorConfig& promote_inputs_to_common_dtype(const bool _promote_inputs_to_common_dtype) {
    promote_inputs_to_common_dtype_ = _promote_inputs_to_common_dtype;
    if (_promote_inputs_to_common_dtype) {
      check_all_same_dtype_ = false;
    }
    return *this;
  }

  // Sets the promote_integer_inputs_to_float_ flag, which is false by default
  // NOTE: If set to true, the promote_inputs_to_common_dtype_ must also be true.
  // If true, if the iterator's "common dtype" is an integral type (including bool)
  //   then it is changed to the default float scalar type.
  TensorIteratorConfig& promote_integer_inputs_to_float(const bool _promote_integer_inputs_to_float) {
    promote_integer_inputs_to_float_ = _promote_integer_inputs_to_float;
    TORCH_INTERNAL_ASSERT(!promote_integer_inputs_to_float_ || promote_inputs_to_common_dtype_);
    return *this;
  }

  TensorIteratorConfig& is_reduction(const bool _is_reduction) {
    is_reduction_ = _is_reduction;
    return *this;
  }

  TensorIteratorConfig& allow_cpu_scalars(const bool _allow_cpu_scalars) {
    allow_cpu_scalars_ = _allow_cpu_scalars;
    return *this;
  }

  // Sets the cast_common_dtype_to_outputs_ flag, which is false by default
  // If true, the iterator's "common dtype" must be computatable
  //   (see the [Common Dtype Computation] note) and, on the CPU, temporary
  //   copies of the outputs are passed as the actual output to the operation.
  //   These temporaries are then copied to the original outputs after
  //   the operation is performed (see cast_outputs()).
  // Setting this flag to true sets check_all_same_dtype_ to false.
  TensorIteratorConfig& cast_common_dtype_to_outputs(const bool _cast_common_dtype_to_outputs) {
    cast_common_dtype_to_outputs_ = _cast_common_dtype_to_outputs;
    if (_cast_common_dtype_to_outputs) {
      check_all_same_dtype_ = false;
    }
    return *this;
  }

  TensorIteratorConfig& resize_outputs(bool resize_outputs) {
    resize_outputs_ = resize_outputs;
    return *this;
  }

  // Bypass output dtype/device computation and fix the dtype/device as specified here.
  TensorIteratorConfig& declare_static_dtype_and_device(ScalarType dtype, Device device);
  TensorIteratorConfig& declare_static_shape(IntArrayRef shape);
  TensorIteratorConfig& declare_static_shape(IntArrayRef shape, IntArrayRef squash_dims);

  // It would be better if this was && qualified, but this would be at the cost
  // of a lot of boilerplate above
  TensorIterator build() {
    TensorIterator iter;
    iter.build(*this);
    return iter;
  }

private:
  SmallVector<c10::MaybeOwned<Tensor>, 4> tensors_;
  int num_outputs_ = 0;
  int num_inputs_ = 0;

  c10::optional<DimVector> static_shape_ = c10::nullopt;
  c10::optional<std::pair<ScalarType, Device>> static_dtype_and_device_ = c10::nullopt;
  bool check_mem_overlap_ = true;
  bool allow_cpu_scalars_ = false;
  bool is_reduction_ = false;
  bool resize_outputs_ = true;
  bool check_all_same_dtype_ = true;
  bool check_all_same_device_ = true;
  bool enforce_safe_casting_to_output_ = false;
  bool promote_inputs_to_common_dtype_ = false;
  bool promote_integer_inputs_to_float_ = false;
  bool cast_common_dtype_to_outputs_ = false;
};



/// A container-like struct that acts as if it contains splits of a
/// TensorIterator that can use 32-bit indexing. Taken together the splits cover
/// the original TensorIterator.
struct TORCH_API SplitUntil32Bit {
  struct TORCH_API iterator {
    iterator() {};
    iterator(const TensorIteratorBase& iter);
    iterator(iterator&&) = default;

    // Guaranteed to be a TensorIterator proper!
    TensorIterator& operator*() const;
    iterator& operator++();
    bool operator==(const iterator& other) const {
      // two iterators are equal if they are the same object or they're both empty
      return this == &other || (vec.empty() && other.vec.empty());
    }
    // needed for C++11 range-based for loop
    bool operator!=(const iterator& other) const { return !(*this == other); }

    /// stack of TensorIterators to be split
    std::vector<std::unique_ptr<TensorIterator>> vec;
  };

  SplitUntil32Bit(const TensorIteratorBase& iter) : iter(iter) {}

  iterator begin() const;
  iterator end() const;

private:
  const TensorIteratorBase& iter;
};

}  // namespace at<|MERGE_RESOLUTION|>--- conflicted
+++ resolved
@@ -482,14 +482,9 @@
 
   static TensorIterator binary_float_op(Tensor& out, const Tensor& a, const Tensor& b);
   static TensorIterator binary_op(Tensor& out, const Tensor& a, const Tensor& b);
-<<<<<<< HEAD
-  static TensorIterator borrowing_binary_op(Tensor& out, const Tensor& a, const Tensor& b);
-  static TensorIterator comparison_op(const Tensor& out, const Tensor& a, const Tensor& b);
-=======
   static TensorIterator borrowing_binary_op(const Tensor& out, const Tensor& a, const Tensor& b);
   TORCH_DISALLOW_TEMPORARIES(borrowing_binary_op)
-  static TensorIterator comparison_op(Tensor& out, const Tensor& a, const Tensor& b);
->>>>>>> b13b2e61
+  static TensorIterator comparison_op(const Tensor& out, const Tensor& a, const Tensor& b);
   static TensorIterator unary_op(Tensor& out, const Tensor& a);
   static TensorIterator unary_float_op(Tensor& out, const Tensor& a);
   static TensorIterator nullary_op(Tensor& out);
