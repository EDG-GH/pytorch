#include <ATen/ATen.h>
#include <ATen/CPUApplyUtils.h>
#include <ATen/Dispatch.h>
#include <ATen/ExpandUtils.h>
#include <ATen/NativeFunctions.h>
#include <ATen/native/ReduceOpsUtils.h>
#include <c10/util/Exception.h>
#include <ATen/native/Resize.h>
#include <ATen/native/TensorCompare.h>
#include <ATen/NamedTensorUtils.h>
#include <ATen/TensorIndexing.h>

namespace at {
namespace meta {

static inline void check_for_unsupported_isin_dtype(const ScalarType type) {
  // Bail out for dtypes unsupported by the sorting algorithm to keep the interface consistent.
  TORCH_CHECK(type != ScalarType::Bool &&
      type != ScalarType::BFloat16 &&
      type != ScalarType::ComplexFloat &&
      type != ScalarType::ComplexDouble,
      "Unsupported input type encountered for isin(): ", type);
}

TORCH_META_FUNC2(isin, Tensor_Tensor) (
  const Tensor& elements, const Tensor& test_elements, bool assume_unique, bool invert
) {
  check_for_unsupported_isin_dtype(elements.scalar_type());
  check_for_unsupported_isin_dtype(test_elements.scalar_type());
  set_output(elements.sizes(), TensorOptions(elements.device()).dtype(ScalarType::Bool));
}

TORCH_META_FUNC2(isin, Tensor_Scalar) (
  const Tensor& elements, const c10::Scalar& test_elements, bool assume_unique, bool invert
) {
  check_for_unsupported_isin_dtype(elements.scalar_type());
  check_for_unsupported_isin_dtype(test_elements.type());
  set_output(elements.sizes(), TensorOptions(elements.device()).dtype(ScalarType::Bool));
}

TORCH_META_FUNC2(isin, Scalar_Tensor) (
  const c10::Scalar& elements, const Tensor& test_elements, bool assume_unique, bool invert
) {
  check_for_unsupported_isin_dtype(elements.type());
  check_for_unsupported_isin_dtype(test_elements.scalar_type());
  set_output({0}, TensorOptions(test_elements.device()).dtype(ScalarType::Bool));
}

TORCH_META_FUNC(isposinf) (const Tensor& self) {
  TORCH_CHECK(!self.is_complex(), "isposinf does not support complex inputs.");
  TORCH_CHECK(maybe_get_output().defined() ? maybe_get_output().dtype() == at::kBool : true,
              "isposinf does not support non-boolean outputs.");
  build_unary_force_boolean_op(maybe_get_output(), self);
}

TORCH_META_FUNC(isneginf) (const Tensor& self) {
  TORCH_CHECK(!self.is_complex(), "isneginf does not support complex inputs.");
  TORCH_CHECK(maybe_get_output().defined() ? maybe_get_output().dtype() == at::kBool : true,
              "isneginf does not support non-boolean outputs.");
  build_unary_force_boolean_op(maybe_get_output(), self);
}

void check_minmax_for_meta(
    impl::MetaBase& meta,
    const char* name,
    const Tensor& self,
    int64_t dim,
    bool keepdim) {
  TORCH_CHECK(
      self.layout() == Layout::Strided,
      name, ": only supports strided layout, got: ", self.layout());
  TORCH_CHECK(
      !self.is_complex(),
      name, ": does not support complex input");

  dim = maybe_wrap_dim(dim, self.dim());

  DimVector sizes(self.sizes());
  if (self.numel() == 0) {
    sizes = at::native::get_zero_numel_tensor_size(self, dim, keepdim, name);
  } else {
    sizes = get_reduction_shape(self, dim, keepdim);
  }

  meta.set_output(0, sizes, self.options());
  meta.set_output(1, sizes, self.options().dtype(kLong));
  namedinference::propagate_names_for_reduction(
      meta.maybe_get_output(0), self, dim, keepdim);
  namedinference::propagate_names_for_reduction(
      meta.maybe_get_output(1), self, dim, keepdim);
}

TORCH_META_FUNC2(max, dim)(const Tensor& self, int64_t dim, bool keepdim) {
  check_minmax_for_meta(*this, "max()", self, dim, keepdim);
}

TORCH_META_FUNC2(min, dim)(const Tensor& self, int64_t dim, bool keepdim) {
  check_minmax_for_meta(*this, "min()", self, dim, keepdim);
}

} // namespace meta

namespace native {

DEFINE_DISPATCH(where_kernel); // NOLINT(cppcoreguidelines-avoid-non-const-global-variables)
DEFINE_DISPATCH(max_stub); // NOLINT(cppcoreguidelines-avoid-non-const-global-variables)
DEFINE_DISPATCH(min_stub); // NOLINT(cppcoreguidelines-avoid-non-const-global-variables)
DEFINE_DISPATCH(_aminmax_stub); // NOLINT(cppcoreguidelines-avoid-non-const-global-variables)
DEFINE_DISPATCH(isposinf_stub); // NOLINT(cppcoreguidelines-avoid-non-const-global-variables)
DEFINE_DISPATCH(isneginf_stub); // NOLINT(cppcoreguidelines-avoid-non-const-global-variables)
DEFINE_DISPATCH(mode_stub); // NOLINT(cppcoreguidelines-avoid-non-const-global-variables)
DEFINE_DISPATCH(clamp_stub); // NOLINT(cppcoreguidelines-avoid-non-const-global-variables)
DEFINE_DISPATCH(clamp_min_stub); // NOLINT(cppcoreguidelines-avoid-non-const-global-variables)
DEFINE_DISPATCH(clamp_max_stub); // NOLINT(cppcoreguidelines-avoid-non-const-global-variables)
DEFINE_DISPATCH(clamp_scalar_stub); // NOLINT(cppcoreguidelines-avoid-non-const-global-variables)
DEFINE_DISPATCH(clamp_min_scalar_stub); // NOLINT(cppcoreguidelines-avoid-non-const-global-variables)
DEFINE_DISPATCH(clamp_max_scalar_stub); // NOLINT(cppcoreguidelines-avoid-non-const-global-variables)
DEFINE_DISPATCH(isin_default_stub); // NOLINT(cppcoreguidelines-avoid-non-const-global-variables)

bool allclose(const Tensor& self, const Tensor& other, double rtol, double atol, bool equal_nan) {
  return at::isclose(self, other, rtol, atol, equal_nan).all().item<uint8_t>();
}

// Note [closeness]
// A number A is close to B when either:
//
// (1) A is equal to B, with NaNs comparing equal when equal_nan is true.
// (2) The error abs(A - B) is finite and less than the max error
//      (atol + abs(rtol * B)).
//
// Note that this is consistent with NumPy's isclose but divergent from
// Python's isclose, which computes the max error symmetrically as
// max(rtol * max(abs(A), abs(B)), atol).
// TODO: use bitwise operator overloads once we add them
// TODO: revisit complex inputs and equal_nan=true after
//  https://github.com/numpy/numpy/issues/15959 is resolved
Tensor isclose(const Tensor& self, const Tensor& other, double rtol, double atol, bool equal_nan) {
  TORCH_CHECK(self.scalar_type() == other.scalar_type(), self.scalar_type(), " did not match ", other.scalar_type());
  TORCH_CHECK(!(self.is_complex() && equal_nan),
    "isclose with equal_nan=True is not supported for complex inputs.");
  TORCH_CHECK(!(self.is_quantized() || other.is_quantized()),
    "isclose is not supported for quantized inputs.");

  // Checks that rtol and atol are non-negative
  // Note: consistent with Python's isclose but divergent from NumPy's, which
  //  allows negative atol and rtol.
  TORCH_CHECK(rtol >= 0, "rtol must be greater than or equal to zero, but got ", rtol);
  TORCH_CHECK(atol >= 0, "atol must be greater than or equal to zero, but got ", atol);

  // Computes equality closeness
  Tensor close = self == other;
  if (equal_nan && self.is_floating_point()) {
      close.__ior__((self != self).__iand__(other != other));
  }

  // Note [closeness error computation]
  // atol and rtol are provided as doubles, so the computation
  // rtol * other will produce a float or complex tensor.
  // When the difference (self - other) is compared to it then the
  // tensor representing the difference will also be cast to float or complex.
  // However, since (self - other) in uint8 is very likely to produce a
  // negative value, this moves the cast forward so the difference is
  // always computed in a float or complex type.
  // If the values of the integer tensors cannot be exactly represented
  // by the default scalar type then this may cause an incorrect result.

  // Computes allowed and actual error
  Tensor cast_other;
  if (c10::isIntegralType(self.scalar_type(), /*includeBool=*/true)) {
    cast_other = other.to(at::get_default_dtype());
  } else {
    cast_other = other;
  }
  Tensor allowed_error = atol + (rtol * cast_other).abs();
  Tensor actual_error = (self - cast_other).abs();

  // Computes finite closeness
  close.__ior__(at::isfinite(actual_error).__iand__(actual_error <= allowed_error));

  return close;
}

Tensor isnan(const Tensor& self) {
  return self != self;
}

Tensor isreal(const Tensor& self) {
  // Note: Integral and Floating tensor values are always real
  if (c10::isIntegralType(self.scalar_type(), /*includeBool=*/true) ||
      c10::isFloatingType(self.scalar_type())) {
    return at::ones_like(self, at::kBool, at::MemoryFormat::Preserve);
  }

  return at::imag(self) == 0;
}

Tensor isinf(const Tensor &self) {
  // Note: Integral tensor values are never infinite
  if (c10::isIntegralType(self.scalar_type(), /*includeBool=*/true)) {
    return at::zeros_like(self, at::kBool, at::MemoryFormat::Preserve);
  }

  // Note: a complex value is infinite when either part is infinite
  if (self.is_complex()) {
    return at::isinf(at::real(self)).__ior__
          (at::isinf(at::imag(self)));
  }

  return AT_DISPATCH_FLOATING_TYPES_AND2(kBFloat16, kHalf, self.scalar_type(), "isinf", [&]() {
    return self.abs() == std::numeric_limits<scalar_t>::infinity();
  });
}

Tensor isfinite(const Tensor& self) {
  // Note: Integral tensor values are always finite
  if (c10::isIntegralType(self.scalar_type(), /*includeBool=*/true)) {
    return at::ones_like(self, at::kBool, at::MemoryFormat::Preserve);
  }

  // Note: a complex value is finite iff both parts are finite
  if (self.is_complex()) {
    return at::isfinite(self.abs());
  }

  return AT_DISPATCH_FLOATING_TYPES_AND2(kHalf, kBFloat16, self.scalar_type(), "isfinite", [&]() {
    return (self == self) * (self.abs() != std::numeric_limits<scalar_t>::infinity());
  });
}

bool is_nonzero(const Tensor& self) {
  auto n = self.numel();
  TORCH_CHECK(n != 0, "Boolean value of Tensor with no values is ambiguous");
  TORCH_CHECK(n < 2, "Boolean value of Tensor with more than one value is ambiguous");

  Scalar localScalar = self.item();
  if (localScalar.isFloatingPoint()) {
    return localScalar.to<double>() != 0;
  } else if (localScalar.isComplex()) {
     return localScalar.to<c10::complex<double>>() != c10::complex<double>(0.0, 0.0);
  } else if (localScalar.isIntegral(false)){
    return localScalar.to<int64_t>() != 0;
  } else if (localScalar.isBoolean()) {
    return localScalar.to<bool>();
  }
  TORCH_INTERNAL_ASSERT(false, "Expected non-Tensor backend scalar");
}

void _assert_async_cpu(const Tensor& self) {
  TORCH_CHECK(native::is_nonzero(self), "Expected Tensor with single nonzero value, but got zero");
}

namespace {

// DO NOT USE THIS -- it's just an implementation detail of wrapped_scalar tensor below.
at::Tensor scalar_to_tensor_default_dtype(
    const Scalar& s,
    const Device device = at::kCPU) {
  if (s.isFloatingPoint()) {
    return at::scalar_tensor(
        s, at::device(device).dtype(at::get_default_dtype()));
  } else if (s.isBoolean()) {
    return at::scalar_tensor(s, at::device(device).dtype(at::kBool));
  } else if (s.isComplex()) {
    return at::scalar_tensor(
        s, at::device(device).dtype(at::get_default_complex_dtype()));
  } else {
    TORCH_INTERNAL_ASSERT(s.isIntegral(false));
    return at::scalar_tensor(s, at::device(device).dtype(at::kLong));
  }
}

// TLDR: Don't call `wrapped_scalar_tensor_default_dtype` -- this function is only necessary to support the partial
// type-promotion that torch.where supports.  Once torch.where fully supports type promotion, we
// won't need this function.
//
// Longer explanation:
// `wrapped_scalar_tensor_default_dtype` is a bit of a hack because torch.where doesn't support type promotion, but
// does support `torch.where(tensor, scalar1, scalar2)` with default scalar types.  The trickiness is we
// usually convert double scalars to doubles, and `set_wrapped_number` defines type promotion priority
// as being below tensor types rather than as the default dtype (perhaps we should?).  This wouldn't matter
// if we just supported type normal type promotion on torch.where, however.
Tensor wrapped_scalar_tensor_default_dtype(
    const Scalar& scalar,
    Device device) {
  at::Tensor tensor;
  tensor = scalar_to_tensor_default_dtype(scalar, device);
  tensor.unsafeGetTensorImpl()->set_wrapped_number(true);
  return tensor;
}

} // anonymous namespace

// Sorting-based algorithm for isin(); used when the number of test elements is large.
static void isin_sorting(
    const Tensor& elements,
    const Tensor& test_elements,
    bool assume_unique,
    bool invert,
    const Tensor& out) {
  // 1. Concatenate unique elements with unique test elements in 1D form. If
  //    assume_unique is true, skip calls to unique().
  Tensor elements_flat, test_elements_flat, unique_order;
  if (assume_unique) {
    elements_flat = elements.ravel();
    test_elements_flat = test_elements.ravel();
  } else {
    std::tie (elements_flat, unique_order) = at::_unique(
        elements, /*sorted=*/ false, /*return_inverse=*/ true);
    std::tie (test_elements_flat, std::ignore) = at::_unique(test_elements, /*sorted=*/ false);
  }

  // 2. Stable sort all elements, maintaining order indices to reverse the
  //    operation. Stable sort is necessary to keep elements before test
  //    elements within the sorted list.
  Tensor all_elements = at::_cat({elements_flat, test_elements_flat});
  Tensor sorted_elements, sorted_order;
  std::tie (sorted_elements, sorted_order) = all_elements.sort(
      /*stable=*/ true, /*dim=*/ 0, /*descending=*/ false);

  // 3. Create a mask for locations of adjacent duplicate values within the
  //    sorted list. Duplicate values are in both elements and test elements.
  Tensor duplicate_mask = at::empty_like(sorted_elements, TensorOptions(ScalarType::Bool));
  Tensor sorted_except_first = sorted_elements.slice(0, 1, at::indexing::None);
  Tensor sorted_except_last = sorted_elements.slice(0, 0, -1);
  duplicate_mask.slice(0, 0, -1).copy_(
    invert ? sorted_except_first.ne(sorted_except_last) : sorted_except_first.eq(sorted_except_last));
  duplicate_mask.index_put_({-1}, invert);

  // 4. Reorder the mask to match the pre-sorted element order.
  Tensor mask = at::empty_like(duplicate_mask);
  mask.index_copy_(0, sorted_order, duplicate_mask);

  // 5. Index the mask to match the pre-unique element order. If
  //    assume_unique is true, just take the first N items of the mask,
  //    where N is the original number of elements.
  if (assume_unique) {
    out.copy_(mask.slice(0, 0, elements.numel()).view_as(out));
  } else {
    out.copy_(at::index(mask, {c10::optional<Tensor>(unique_order)}));
  }
}

Tensor where(const Tensor& condition, const Tensor& self, const Tensor& other) {
  TORCH_CHECK(condition.device() == self.device() && self.device() == other.device(),
              "Expected condition, x and y to be on the same device, but condition is on ",
              condition.device(), " and x and y are on ", self.device(), " and ", other.device(),
              " respectively");

  if (condition.scalar_type() == ScalarType::Byte) {
  TORCH_WARN_ONCE("where received a uint8 condition tensor. This behavior is deprecated and will be removed in a future version of PyTorch. Use a boolean condition instead.");
} else {
  TORCH_CHECK(condition.scalar_type() == ScalarType::Bool, "where expected condition to be a boolean tensor, but got a tensor with dtype ", condition.scalar_type());
}

  c10::MaybeOwned<Tensor> b_condition, b_self, b_other;
  std::tie(b_condition, b_self, b_other) = expand_outplace(condition, self, other, "where");
  return at::_s_where(*b_condition, *b_self, *b_other);
}

Tensor where(const Tensor& condition, const Scalar& self, const Tensor& other) {
  return at::where(condition, wrapped_scalar_tensor(self, other.device()), other);
}

Tensor where(const Tensor& condition, const Tensor& self, const Scalar& other) {
  return at::where(condition, self, wrapped_scalar_tensor(other, self.device()));
}

Tensor where(const Tensor& condition, const Scalar& self, const Scalar& other) {
  const auto device = condition.device();
  const Tensor& other_t = wrapped_scalar_tensor_default_dtype(other, device);
  const Tensor& self_t = wrapped_scalar_tensor_default_dtype(self, device);
  return at::where(condition, self_t, other_t);
}

std::vector<Tensor> where(const Tensor& condition) {
  return condition.nonzero_numpy();
}

Tensor _s_where(const Tensor& condition, const Tensor& self, const Tensor& other) {
  TORCH_CHECK(self.dtype() == other.dtype(), "expected scalar type ", self.dtype(), " but found ", other.dtype());
  Tensor ret = at::empty(self.sizes(), self.options());
  auto iter = at::TensorIteratorConfig()
    .check_all_same_dtype(false)
    .add_output(ret)
    .add_input(condition)
    .add_input(self)
    .add_input(other)
    .build();
  where_kernel(iter.device_type(), iter, condition.scalar_type());
  return ret;
}

std::tuple<Tensor, Tensor> mode(const Tensor& self, int64_t dim, bool keepdim) {
  Tensor values = at::empty({0}, self.options());
  Tensor indices = at::empty({0}, self.options().dtype(kLong));
  return at::native::mode_out(self, dim, keepdim, values, indices);
}

std::tuple<Tensor &,Tensor &> mode_out(const Tensor& self, int64_t dim, bool keepdim,
                                       Tensor& values, Tensor& indices) {
  TORCH_CHECK(self.device().is_cpu() || self.is_cuda(),
              "mode only supports CPU AND CUDA device type, got: ", self.device().type());
  TORCH_CHECK(self.layout() == Layout::Strided,
              "mode only supports strided layout, got: ", self.layout());
  TORCH_CHECK(self.device() == values.device(),
              "expected device '", self.device(), "' but got '",
              values.device(), "' for values output");
  TORCH_CHECK(self.device() == indices.device(),
              "expected device '", self.device(), "' but got '",
              indices.device(), "' for indices output");
  TORCH_CHECK(self.scalar_type() == values.scalar_type(),
              "expected scalar type '", self.scalar_type(), "' but got '",
              values.scalar_type(), "' for values output");
  TORCH_CHECK(indices.scalar_type() == ScalarType::Long,
              "expected scalar type '", ScalarType::Long, "' but got '",
              indices.scalar_type(), "' for indices output");
  dim = maybe_wrap_dim(dim, self.dim());
  if (self.numel() == 0) {
    zero_numel_tensor_resize(values, indices, self, dim, keepdim, "mode()");
    return std::tie(values, indices);
  }
  else if (_dimreduce_return_trivial_no_ident(values, self, dim, keepdim, "mode")) {
    AT_ASSERT(values.dim() == 0);
    indices.resize_({}).fill_(0);
    return std::forward_as_tuple(values, indices);
  } else {
    auto result = [&]() {
      NoNamesGuard guard;
      mode_stub(self.device().type(), values, indices, self, dim, keepdim);
      return std::tuple<Tensor &,Tensor &>{values, indices};
    }();
    namedinference::propagate_names_for_reduction(std::get<0>(result), self, dim, keepdim);
    namedinference::propagate_names_for_reduction(std::get<1>(result), self, dim, keepdim);
    return result;
  }
}

template <class Stub>
void minmax_out_impl(
    const Tensor& self,
    int64_t dim,
    bool keepdim,
    const Tensor& values,
    const Tensor& indices,
    Stub& stub) {
  NoNamesGuard guard;
  if (self.numel() > 0) {
    if (self.numel() == 1 && self.dim() == 0) {
      values.fill_(self);
      indices.fill_(0);
    } else {
<<<<<<< HEAD
      auto& values_mut = const_cast<Tensor&>(values);
      auto& indices_mut = const_cast<Tensor&>(indices);
      stub(self.device().type(), values_mut, indices_mut, self, dim, keepdim);
    }
  }
}

TORCH_IMPL_FUNC(max_out)
(const Tensor& self,
 int64_t dim,
 bool keepdim,
 const Tensor& values,
 const Tensor& indices) {
  minmax_out_impl(self, dim, keepdim, values, indices, max_stub);
}

TORCH_IMPL_FUNC(min_out)
(const Tensor& self,
 int64_t dim,
 bool keepdim,
 const Tensor& values,
 const Tensor& indices) {
  minmax_out_impl(self, dim, keepdim, values, indices, min_stub);
}

std::tuple<Tensor, Tensor> max(const Tensor& self, int64_t dim, bool keepdim) {
  // CUDA and CPU dispatch keys are handled by the structured kernel implementation.
  TORCH_INTERNAL_ASSERT(self.is_quantized());
=======
      max_stub(self.device().type(), values, indices, self, dim, keepdim);
    }
  }
}

std::tuple<Tensor, Tensor> qmax(const Tensor& self, int64_t dim, bool keepdim) {
>>>>>>> 137d8799
  Tensor max_indices = at::empty({0}, self.options().dtype(kLong));
  Tensor max = at::empty({0}, self.options().dtype(toUnderlying(self.scalar_type())));
  at::max_outf(self.int_repr(), dim, keepdim, max, max_indices);
  // TODO: qscheme
  return std::tuple<Tensor, Tensor>(
      at::_make_per_tensor_quantized_tensor(max, self.q_scale(), self.q_zero_point()), max_indices);
}

std::tuple<Tensor, Tensor> min(const Tensor& self, int64_t dim, bool keepdim) {
  // CUDA and CPU dispatch keys are handled by the structured kernel implementation.
  TORCH_INTERNAL_ASSERT(self.is_quantized());
  Tensor min_indices = at::empty({0}, self.options().dtype(kLong));
  Tensor min = at::empty({0}, self.options().dtype(toUnderlying(self.scalar_type())));
  at::min_outf(self.int_repr(), dim, keepdim, min, min_indices);
  return std::tuple<Tensor, Tensor>(
      at::_make_per_tensor_quantized_tensor(min, self.q_scale(), self.q_zero_point()), min_indices);
}

static std::tuple<Tensor &, Tensor &> _aminmax_out_impl(Tensor& min, Tensor& max,
                                                  const Tensor& self, int64_t dim, bool keepdim) {
  TORCH_CHECK(self.device().is_cpu() || self.is_cuda(),
              "min_max_val only supports CPU AND CUDA device type, got: ", self.device().type());
  TORCH_CHECK(self.layout() == Layout::Strided,
              "min_max only supports strided layout, got: ", self.layout());
  TORCH_CHECK(self.device() == min.device(),
              "expected device ", self.device(), " but got ",
              min.device(), " for min values output");
  TORCH_CHECK(self.device() == max.device(),
              "expected device ", self.device(), " but got ",
              max.device(), " for max values output");
  dim = maybe_wrap_dim(dim, self.dim());
  if (_dimreduce_return_trivial_no_ident(min, self, dim, keepdim, "min") &&
      _dimreduce_return_trivial_no_ident(max, self, dim, keepdim, "max")) {
    TORCH_CHECK(!self.is_complex(), "min_max does not support complex inputs.");
    return std::forward_as_tuple(min, max);
  } else {
    _aminmax_stub(self.device().type(), min, max, self, dim, keepdim);
    return std::tuple<Tensor &, Tensor &>{min, max};
  }
}

std::tuple<Tensor, Tensor> _aminmax(const Tensor& self, int64_t dim, bool keepdim) {
  TORCH_CHECK(!self.is_quantized(), "min is not yet implemented for quantized tensors.");

  Tensor min = at::empty({0}, self.options());
  Tensor max = at::empty({0}, self.options());

  auto result = _aminmax_out_impl(min, max, self, dim, keepdim);
  return result;
}

Tensor& clamp_out(const Tensor& self, const c10::optional<Scalar>& min, const c10::optional<Scalar>& max, Tensor& result) {
  if (min && max) {
    auto iter = TensorIterator::unary_op(result, self);
    clamp_scalar_stub(iter.device_type(), iter, *min, *max);
  } else if (max) {
    at::clamp_max_outf(self, *max, result);
  } else if (min) {
    at::clamp_min_outf(self, *min, result);
  } else {
    TORCH_CHECK(false, "torch.clamp: At least one of 'min' or 'max' must not be None");
  }
  return result;
}

Tensor& clamp_out(const Tensor& self, const c10::optional<Tensor>& min,
                  const c10::optional<Tensor>& max, Tensor& result) {
  if (min && max) {
    TORCH_CHECK(self.layout() == Layout::Strided,
                "torch.clamp only supports strided layout, got: ", self.layout());
    auto iter = TensorIteratorConfig()
                .set_check_mem_overlap(true)
                .add_output(result)
                .add_input(self)
                .add_input(*min)
                .add_input(*max)
                .promote_inputs_to_common_dtype(true)
                .cast_common_dtype_to_outputs(true)
                .enforce_safe_casting_to_output(true)
                .build();
    clamp_stub(iter.device_type(), iter);
  } else if (max) {
    at::clamp_max_outf(self, *max, result);
  } else if (min) {
    at::clamp_min_outf(self, *min, result);
  } else {
    TORCH_CHECK(false, "torch.clamp: At least one of 'min' or 'max' must not be None");
  }
  return result;
}

Tensor clamp(const Tensor& self, const c10::optional<Scalar>& min, const c10::optional<Scalar>& max) {
  Tensor result = at::empty({0}, self.options());
  return at::clamp_outf(self, min, max, result);
}

Tensor clamp(const Tensor& self, const c10::optional<Tensor>& min, const c10::optional<Tensor>& max) {
  Tensor result = at::empty({0}, self.options());
  return at::clamp_outf(self, min, max, result);
}

Tensor& clamp_(Tensor& self, const c10::optional<Scalar>& min, const c10::optional<Scalar>& max) {
  return at::clamp_outf(self, min, max, self);
}

Tensor& clamp_(Tensor& self, const c10::optional<Tensor>& min, const c10::optional<Tensor>& max) {
  return at::clamp_outf(self, min, max, self);
}

Tensor& clamp_max_out(const Tensor& self, const Scalar& max, Tensor& result) {
  auto iter = TensorIterator::unary_op(result, self);
  clamp_max_scalar_stub(iter.device_type(), iter, max);
  return result;
}

Tensor& clamp_max_out(const Tensor& self, const Tensor& max, Tensor& result) {
  TORCH_CHECK(self.layout() == Layout::Strided,
              "torch.clamp only supports strided layout, got: ", self.layout());
  auto iter = TensorIterator::borrowing_binary_op(result, self, max);
  clamp_max_stub(iter.device_type(), iter);
  return result;
}

Tensor clamp_max(const Tensor& self, const Scalar& max) {
  Tensor result = at::empty({0}, self.options());
  return at::clamp_max_outf(self, max, result);
}

Tensor clamp_max(const Tensor& self, const Tensor& max) {
  Tensor result = at::empty({0}, self.options());
  return at::clamp_max_outf(self, max, result);
}

Tensor& clamp_max_(Tensor& self, const Scalar& max) {
  return at::clamp_max_outf(self, max, self);
}

Tensor& clamp_max_(Tensor& self, const Tensor& max) {
  return at::clamp_max_outf(self, max, self);
}

Tensor& clamp_min_out(const Tensor& self, const Scalar& min, Tensor& result) {
  auto iter = TensorIterator::unary_op(result, self);
  clamp_min_scalar_stub(iter.device_type(), iter, min);
  return result;
}

Tensor& clamp_min_out(const Tensor& self, const Tensor& min, Tensor& result) {
  TORCH_CHECK(self.layout() == Layout::Strided,
              "torch.clamp only supports strided layout, got: ", self.layout());
  auto iter = TensorIterator::borrowing_binary_op(result, self, min);
  clamp_min_stub(iter.device_type(), iter);
  return result;
}

Tensor clamp_min(const Tensor& self, const Scalar& min) {
  Tensor result = at::empty({0}, self.options());
  return at::clamp_min_outf(self, min, result);
}

Tensor clamp_min(const Tensor& self, const Tensor& min) {
  Tensor result = at::empty({0}, self.options());
  return at::clamp_min_outf(self, min, result);
}

Tensor& clamp_min_(Tensor& self, const Scalar& min) {
  return at::clamp_min_outf(self, min, self);
}

Tensor& clamp_min_(Tensor& self, const Tensor& min) {
  return at::clamp_min_outf(self, min, self);
}

// Implements the "clip" alias for clamp
Tensor& clip_out(const Tensor& self, const c10::optional<Scalar>& min, const c10::optional<Scalar>& max, Tensor& result) {
  return at::clamp_outf(self, min, max, result);
}

Tensor& clip_out(const Tensor& self, const c10::optional<Tensor>& min, const c10::optional<Tensor>& max, Tensor& result) {
  return at::clamp_outf(self, min, max, result);
}

Tensor clip(const Tensor& self, const c10::optional<Scalar>& min, const c10::optional<Scalar>& max) {
  return at::clamp(self, min, max);
}

Tensor clip(const Tensor& self, const c10::optional<Tensor>& min, const c10::optional<Tensor>& max) {
  return at::clamp(self, min, max);
}

Tensor& clip_(Tensor& self, const c10::optional<Scalar>& min, const c10::optional<Scalar>& max) {
  return at::clamp_(self, min, max);
}

Tensor& clip_(Tensor& self, const c10::optional<Tensor>& min, const c10::optional<Tensor>& max) {
  return at::clamp_(self, min, max);
}

// Named tensor overloads

std::tuple<Tensor, Tensor> min(const Tensor& self, Dimname dim, bool keepdim) {
  return at::min(self, dimname_to_position(self, dim), keepdim);
}
std::tuple<Tensor &,Tensor &> min_out(const Tensor& self, Dimname dim, bool keepdim, Tensor& min, Tensor& min_indices) {
  return at::min_out(min, min_indices, self, dimname_to_position(self, dim), keepdim);
}
std::tuple<Tensor, Tensor> max(const Tensor& self, Dimname dim, bool keepdim) {
  return at::max(self, dimname_to_position(self, dim), keepdim);
}
std::tuple<Tensor&, Tensor&> max_out(const Tensor& self, Dimname dim, bool keepdim, Tensor& max, Tensor& max_indices) {
  return at::max_out(max, max_indices, self, dimname_to_position(self, dim), keepdim);
}
Tensor argmax(const Tensor& self, Dimname dim, bool keepdim) {
  reportNYIDimnameOverload("argmax");
}
Tensor argmin(const Tensor& self, Dimname dim, bool keepdim) {
  reportNYIDimnameOverload("argmin");
}
Tensor argsort(const Tensor& self, Dimname dim, bool keepdim) {
  reportNYIDimnameOverload("argsort");
}
std::tuple<Tensor, Tensor> mode(const Tensor& self, Dimname dim, bool keepdim) {
  return at::mode(self, dimname_to_position(self, dim), keepdim);
}
std::tuple<Tensor &,Tensor &> mode_out(const Tensor& self, Dimname dim, bool keepdim, Tensor& values, Tensor& indices) {
  return at::mode_out(values, indices, self, dimname_to_position(self, dim), keepdim);
}

TORCH_IMPL_FUNC(isin_Tensor_Tensor_out) (
  const Tensor& elements, const Tensor& test_elements, bool assume_unique, bool invert, const Tensor& out
) {
  if (elements.numel() == 0) {
    return;
  }

  // Heuristic taken from numpy's implementation.
  // See https://github.com/numpy/numpy/blob/fb215c76967739268de71aa4bda55dd1b062bc2e/numpy/lib/arraysetops.py#L575
  if (test_elements.numel() < static_cast<int64_t>(
        10.0f * std::pow(static_cast<double>(elements.numel()), 0.145))) {
    out.fill_(invert);
    isin_default_stub(elements.device().type(), elements, test_elements, invert, out);
  } else {
    isin_sorting(elements, test_elements, assume_unique, invert, out);
  }
}

TORCH_IMPL_FUNC(isin_Tensor_Scalar_out) (
  const Tensor& elements, const c10::Scalar& test_elements, bool assume_unique, bool invert, const Tensor& out
) {
  // redispatch to eq / ne
  if (invert) {
    at::ne_out(const_cast<Tensor&>(out), elements, test_elements);
  } else {
    at::eq_out(const_cast<Tensor&>(out), elements, test_elements);
  }
}

TORCH_IMPL_FUNC(isin_Scalar_Tensor_out) (
  const c10::Scalar& elements, const Tensor& test_elements, bool assume_unique, bool invert, const Tensor& out
) {
  // redispatch
  at::isin_out(const_cast<Tensor&>(out), wrapped_scalar_tensor(elements, test_elements.device()),
    test_elements, assume_unique, invert);
}

TORCH_IMPL_FUNC(isposinf_out) (const Tensor& self, const Tensor& result) {
  if (c10::isIntegralType(self.scalar_type(), /*includeBool=*/true)) {
    result.fill_(false);
  } else {
    isposinf_stub(device_type(), *this);
  }
}

TORCH_IMPL_FUNC(isneginf_out) (const Tensor& self, const Tensor& result) {
  if (c10::isIntegralType(self.scalar_type(), /*includeBool=*/true)) {
    result.fill_(false);
  } else {
    isneginf_stub(device_type(), *this);
  }
}

} // namespace native
} // namespace at<|MERGE_RESOLUTION|>--- conflicted
+++ resolved
@@ -449,10 +449,7 @@
       values.fill_(self);
       indices.fill_(0);
     } else {
-<<<<<<< HEAD
-      auto& values_mut = const_cast<Tensor&>(values);
-      auto& indices_mut = const_cast<Tensor&>(indices);
-      stub(self.device().type(), values_mut, indices_mut, self, dim, keepdim);
+      stub(self.device().type(), values, indices, self, dim, keepdim);
     }
   }
 }
@@ -475,17 +472,7 @@
   minmax_out_impl(self, dim, keepdim, values, indices, min_stub);
 }
 
-std::tuple<Tensor, Tensor> max(const Tensor& self, int64_t dim, bool keepdim) {
-  // CUDA and CPU dispatch keys are handled by the structured kernel implementation.
-  TORCH_INTERNAL_ASSERT(self.is_quantized());
-=======
-      max_stub(self.device().type(), values, indices, self, dim, keepdim);
-    }
-  }
-}
-
 std::tuple<Tensor, Tensor> qmax(const Tensor& self, int64_t dim, bool keepdim) {
->>>>>>> 137d8799
   Tensor max_indices = at::empty({0}, self.options().dtype(kLong));
   Tensor max = at::empty({0}, self.options().dtype(toUnderlying(self.scalar_type())));
   at::max_outf(self.int_repr(), dim, keepdim, max, max_indices);
@@ -494,9 +481,7 @@
       at::_make_per_tensor_quantized_tensor(max, self.q_scale(), self.q_zero_point()), max_indices);
 }
 
-std::tuple<Tensor, Tensor> min(const Tensor& self, int64_t dim, bool keepdim) {
-  // CUDA and CPU dispatch keys are handled by the structured kernel implementation.
-  TORCH_INTERNAL_ASSERT(self.is_quantized());
+std::tuple<Tensor, Tensor> qmin(const Tensor& self, int64_t dim, bool keepdim) {
   Tensor min_indices = at::empty({0}, self.options().dtype(kLong));
   Tensor min = at::empty({0}, self.options().dtype(toUnderlying(self.scalar_type())));
   at::min_outf(self.int_repr(), dim, keepdim, min, min_indices);
